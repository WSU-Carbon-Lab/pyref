[project]
authors = [
  {name = "Harlan", email = "Harlan.Heilman@wsu.edu"},
]
classifiers = [
  "Programming Language :: Rust",
  "Programming Language :: Python :: Implementation :: CPython",
  "Programming Language :: Python :: Implementation :: PyPy",
  "Intended Audience :: Science/Research",
  "Topic :: Scientific/Engineering :: Physics",
]
dependencies = [
  "numpy",
  "numba",
  "pandas",
  "polars",
  "matplotlib",
  "jupyter",
  "scipy",
  "scikit-learn",
  "ipywidgets>=8.1.3",
  "refnx>=0.1.47",
  "fastparquet>=2024.5.0",
  "pyarrow>=17.0.0",
  "scikit-image>=0.24.0",
  "maturin>=1.7.1",
  "ipympl>=0.9.4",
  "hvplot>=0.11.2",
  "cudf-polars-cu12>=24.12.0",
]
description = "Blazingly fast X-ray reflectivity data analysis package"
dynamic = ["version"]
keywords = ["X-ray", "reflectivity", "data", "analysis"]
license = {file = "LICENSE"}
name = "pyref_staging"
readme = "README.md"
requires-python = ">=3.12"
<<<<<<< HEAD
version = "0.1.2"
=======
>>>>>>> f0c3bf84

[tool.maturin]
bindings = "pyo3"
features = ["pyo3/extension-module"]
format = "sdist"
manifest-path = "Cargo.toml"
module-name = "pyref"
profile = "release"
python-source = "python/"
sdist-generate = "cargo"

[tool.ruff]
exclude = [
  ".github",
  ".git",
  ".vscode",
  "docs",
  "src",
]
fix = true
line-length = 88

[tool.ruff.lint]
ignore = ["D200"]
select = [
  "E", # pycodestyle
  "W", # pycodestyle
  "F", # Pyflakes
  "B", # flake8-bugbear
  "C4", # flake8-comprehensions
  "D", # flake8-docstrings
  "I", # isort
  "SIM", # flake8-simplify
  "TCH", # flake8-type-checking
  "TID", # flake8-tidy-imports
  "UP", # pyupgrade
  "PT", # flake8-pytest-style
  "RUF", # Ruff-specific rules
  "PTH", # flake8-use-pathlib
  "FA", # flake8-future-annotations
  "PIE", # flake8-pie
  "TD", # flake8-todos
  "TRY", # tryceratops
  "EM", # flake8-errmsg
  "FBT001", # flake8-boolean-trap
]
[tool.ruff.lint.pycodestyle]
max-doc-length = 88

[tool.ruff.lint.pydocstyle]
convention = "numpy"

[tool.ruff.lint.flake8-tidy-imports]
ban-relative-imports = "all"

[tool.ruff.lint.flake8-type-checking]
strict = true

[tool.ruff.format]
docstring-code-format = true

[tool.commitizen]
major_version_zero = true
name = "cz_conventional_commits"
tag_format = "v$version"
update_changelog_on_bump = true
version_provider = "pep621"
version_scheme = "pep440"

[build-system]
build-backend = "maturin"
requires = ["maturin>=1.0,<2.0"]<|MERGE_RESOLUTION|>--- conflicted
+++ resolved
@@ -26,28 +26,29 @@
   "maturin>=1.7.1",
   "ipympl>=0.9.4",
   "hvplot>=0.11.2",
-  "cudf-polars-cu12>=24.12.0",
 ]
 description = "Blazingly fast X-ray reflectivity data analysis package"
-dynamic = ["version"]
 keywords = ["X-ray", "reflectivity", "data", "analysis"]
 license = {file = "LICENSE"}
 name = "pyref_staging"
 readme = "README.md"
 requires-python = ">=3.12"
-<<<<<<< HEAD
 version = "0.1.2"
-=======
->>>>>>> f0c3bf84
 
 [tool.maturin]
 bindings = "pyo3"
+bindings = "pyo3"
 features = ["pyo3/extension-module"]
 format = "sdist"
+format = "sdist"
+manifest-path = "Cargo.toml"
 manifest-path = "Cargo.toml"
 module-name = "pyref"
 profile = "release"
+profile = "release"
 python-source = "python/"
+python-source = "python/"
+sdist-generate = "cargo"
 sdist-generate = "cargo"
 
 [tool.ruff]
@@ -58,6 +59,14 @@
   "docs",
   "src",
 ]
+exclude = [
+  ".github",
+  ".git",
+  ".vscode",
+  "docs",
+  "src",
+]
+fix = true
 fix = true
 line-length = 88
 
@@ -107,6 +116,13 @@
 update_changelog_on_bump = true
 version_provider = "pep621"
 version_scheme = "pep440"
+[tool.commitizen]
+major_version_zero = true
+name = "cz_conventional_commits"
+tag_format = "v$version"
+update_changelog_on_bump = true
+version_provider = "pep621"
+version_scheme = "pep440"
 
 [build-system]
 build-backend = "maturin"
