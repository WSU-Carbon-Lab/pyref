--- conflicted
+++ resolved
@@ -10,7 +10,6 @@
   "Topic :: Scientific/Engineering :: Physics",
 ]
 dependencies = [
-<<<<<<< HEAD
   "numpy",
   "numba",
   "pandas",
@@ -37,7 +36,6 @@
 readme = "README.md"
 requires-python = ">=3.12"
 version = "0.1.2"
-=======
     "jupyter>=1.1.1",
 ]
 
@@ -63,7 +61,6 @@
 [tool.ruff]
 line-length = 88
 fix = true
->>>>>>> c5f6b8c1
 
 [tool.ruff.lint]
 ignore = ["D200"]
