--- conflicted
+++ resolved
@@ -34,13 +34,6 @@
         idx = np.where(diff < 0)[0] + 1
 
         if len(idx) > 0:
-<<<<<<< HEAD
-            self.s = ReflectDataset(
-                (self.x[: idx[0]], self.y[: idx[0]], self.y_err[: idx[0]])  # type: ignore
-            )
-            self.p = ReflectDataset(
-                (self.x[idx[0] :], self.y[idx[0] :], self.y_err[idx[0] :])  # type: ignore
-=======
             self.s = (
                 ReflectDataset(
                     (self.x[: idx[0]], self.y[: idx[0]], self.y_err[: idx[0]])
@@ -54,7 +47,6 @@
                 )
                 if self.y_err is not None
                 else ReflectDataset((self.x[idx[0] :], self.y[idx[0] :]))
->>>>>>> 136df1ac
             )
         else:
             self.s = ReflectDataset((self.x, self.y, self.y_err))
@@ -617,11 +609,7 @@
 
         # Prepare common model parameters
         model_input = {
-<<<<<<< HEAD
             "slabs": self.structure.slabs(),  # type: ignore
-=======
-            "slabs": self.structure.slabs(),  # type: ignore # type: ignore
->>>>>>> 136df1ac
             "tensor": self.structure.tensor(energy=self.energy),  # type: ignore
             "energy": self.energy,
             "phi": self.phi,
